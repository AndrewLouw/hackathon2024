# Default environment
default:

  # Documented in LogSettings class
  runtime_log_level: info
  runtime_log_filename_prefix: main

  # Documented in ContextSettings class
  runtime_context_packages:
<<<<<<< HEAD
    - cl.runtime
    - cl.convince
    - cl.tradeentry
    - stubs.cl.runtime
    - stubs.cl.convince
    - stubs.cl.tradeentry
  runtime_context_db_class: cl.runtime.db.sql.sqlite_db.SqliteDb

  # Documented in ApiSettings class
  runtime_api_host_name: localhost
  runtime_api_host_ip: 127.0.0.1
  runtime_api_port: 7008

  # Documented in PreloadSettings class
  runtime_preload_dirs:
    - preloads/cl
    - preloads/stubs

  # Documented in PreloadSettings class
  runtime_preload_configs:
    - stubs.cl.runtime
=======
      - cl.runtime
      - stubs.cl.runtime
  runtime_context_db_class: cl.runtime.db.sql.sqlite_db.SqliteDb

  # Documented in ApiSettings class
  #   - Default CORSMiddleware settings are only applied on localhost
  #   - If this group of settings is omitted, the app will run on localhost:7008
  runtime_api_hostname: localhost
  runtime_api_port: 7008

  # CORSMiddleware settings in ApiSettings class, uncomment and modify if not running in localhost
  # runtime_api_allow_origins:
  #   - 127.0.0.1
  # runtime_api_allow_origin_regex: null
  # runtime_api_allow_credentials: True
  # runtime_api_allow_methods:
  #   - "*"
  # runtime_api_allow_headers:
  #   - "*"
  # runtime_api_expose_headers: null
  # runtime_api_max_age: null

  # Documented in PreloadSettings class
  runtime_preload_dirs:
      - preloads/cl
      - preloads/stubs
>>>>>>> 02b455c8

# Test environment
test:

  # Documented in LogSettings class
<<<<<<< HEAD
  runtime_log_filename_prefix: tests
=======
  runtime_log_filename_prefix: tests
>>>>>>> 02b455c8
<|MERGE_RESOLUTION|>--- conflicted
+++ resolved
@@ -7,31 +7,12 @@
 
   # Documented in ContextSettings class
   runtime_context_packages:
-<<<<<<< HEAD
     - cl.runtime
     - cl.convince
     - cl.tradeentry
     - stubs.cl.runtime
     - stubs.cl.convince
     - stubs.cl.tradeentry
-  runtime_context_db_class: cl.runtime.db.sql.sqlite_db.SqliteDb
-
-  # Documented in ApiSettings class
-  runtime_api_host_name: localhost
-  runtime_api_host_ip: 127.0.0.1
-  runtime_api_port: 7008
-
-  # Documented in PreloadSettings class
-  runtime_preload_dirs:
-    - preloads/cl
-    - preloads/stubs
-
-  # Documented in PreloadSettings class
-  runtime_preload_configs:
-    - stubs.cl.runtime
-=======
-      - cl.runtime
-      - stubs.cl.runtime
   runtime_context_db_class: cl.runtime.db.sql.sqlite_db.SqliteDb
 
   # Documented in ApiSettings class
@@ -54,16 +35,11 @@
 
   # Documented in PreloadSettings class
   runtime_preload_dirs:
-      - preloads/cl
-      - preloads/stubs
->>>>>>> 02b455c8
+    - preloads/cl
+    - preloads/stubs
 
 # Test environment
 test:
 
   # Documented in LogSettings class
-<<<<<<< HEAD
-  runtime_log_filename_prefix: tests
-=======
-  runtime_log_filename_prefix: tests
->>>>>>> 02b455c8
+  runtime_log_filename_prefix: tests