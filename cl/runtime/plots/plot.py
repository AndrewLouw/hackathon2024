# Copyright (C) 2023-present The Project Contributors
#
# Licensed under the Apache License, Version 2.0 (the "License");
# you may not use this file except in compliance with the License.
# You may obtain a copy of the License at
#
#    http://www.apache.org/licenses/LICENSE-2.0
#
# Unless required by applicable law or agreed to in writing, software
# distributed under the License is distributed on an "AS IS" BASIS,
# WITHOUT WARRANTIES OR CONDITIONS OF ANY KIND, either express or implied.
# See the License for the specific language governing permissions and
# limitations under the License.

import os
from abc import ABC
from abc import abstractmethod
from dataclasses import dataclass
from cl.runtime.plots.plot_key import PlotKey
from cl.runtime.plots.plot_style_key import PlotStyleKey
from cl.runtime.records.record_mixin import RecordMixin
from cl.runtime.testing.stack_util import StackUtil


@dataclass(slots=True, kw_only=True)
class Plot(PlotKey, RecordMixin[PlotKey], ABC):
    """Base class for plot objects."""

    style: PlotStyleKey | None = None
    """Color and layout options."""

    def get_key(self) -> PlotKey:
        return PlotKey(plot_id=self.plot_id)

<<<<<<< HEAD
    def save(self, *, ext: str = "png") -> None:
        """Save to 'base_dir/plot_id.ext'."""
        fig = self.create_figure()  # TODO: Must implement abstract method, works because all plots are Matplotlib
        base_dir = StackUtil.get_base_dir()
        if not os.path.exists(base_dir):
            os.makedirs(base_dir)
        ext = ext[1:] if ext.startswith(".") else ext
        fig.savefig(os.path.join(base_dir, f"{self.plot_id}.{ext}"))
=======
    @abstractmethod
    def get_view(self) -> None:
        """Return a view object for the plot."""

    @abstractmethod
    def save_png(self) -> None:
        """Save in png format to 'base_dir/plot_id.png'."""
>>>>>>> b593983e
<|MERGE_RESOLUTION|>--- conflicted
+++ resolved
@@ -12,14 +12,12 @@
 # See the License for the specific language governing permissions and
 # limitations under the License.
 
-import os
 from abc import ABC
 from abc import abstractmethod
 from dataclasses import dataclass
 from cl.runtime.plots.plot_key import PlotKey
 from cl.runtime.plots.plot_style_key import PlotStyleKey
 from cl.runtime.records.record_mixin import RecordMixin
-from cl.runtime.testing.stack_util import StackUtil
 
 
 @dataclass(slots=True, kw_only=True)
@@ -32,21 +30,10 @@
     def get_key(self) -> PlotKey:
         return PlotKey(plot_id=self.plot_id)
 
-<<<<<<< HEAD
-    def save(self, *, ext: str = "png") -> None:
-        """Save to 'base_dir/plot_id.ext'."""
-        fig = self.create_figure()  # TODO: Must implement abstract method, works because all plots are Matplotlib
-        base_dir = StackUtil.get_base_dir()
-        if not os.path.exists(base_dir):
-            os.makedirs(base_dir)
-        ext = ext[1:] if ext.startswith(".") else ext
-        fig.savefig(os.path.join(base_dir, f"{self.plot_id}.{ext}"))
-=======
     @abstractmethod
     def get_view(self) -> None:
         """Return a view object for the plot."""
 
     @abstractmethod
     def save_png(self) -> None:
-        """Save in png format to 'base_dir/plot_id.png'."""
->>>>>>> b593983e
+        """Save in png format to 'base_dir/plot_id.png'."""