﻿trade_group,trade_id,entry_text
Preview,1,Sell 10y SOFR swap at 3.45%
Preview,2,"Notional: 10m
Bank pays: 6M Term SOFR, semi-annual, act/360
Bank receives: 3.45%, semi-annual, 30/360
Start date: 10 November 2009
Tenor: 5y"
<<<<<<< HEAD
Development,1,"USDEUR cross currency swap (fixed/fixed), 10 y maturity
Client pays 2.3% USD, we pay 1.7% EUR"
Development,2,"EURUSD cross currency swap (fix fix) with 5y tenor where client pays EUR 6% coupon, receives USD 7.5%
Both legs are semiannual and 30/360"
Development,3,"I have trade details
Profile: USD Interest rate swap
Tenor: 10 years, both legs quarterly
We pay USD fixed 3.35%, client pays SOFR"
Development,4,"Sell SOFR swap at three point five percent, maturity November 18, 2027"
Development,8,"SOFR swap, we receive fixed, 10y tenor starting on Nov 19, 2024"
Development,9,"Vanilla swap at 2.90%, we pay fixed, 10y maturity"
Development,11,"We receive 3.5 on 10-year swap, will pay SOFR plus twenty basis points, effective November 18, 2024"
Development,13,"Executed trade receiving 4.50% fixed vs 1-month SOFR on $100mm notional, 2-year tenor, starting December 20th, 2023"
Development,15,"Paying USD, receiving JPY, 2-year tenor, minus 32bps spread, ¥5bn notional"
Development,18,"Executed 2-year basis swap
Paying EUR, receiving USD minus 85 basis points
=======
Preview,3,"USDEUR cross currency swap (fixed/fixed), 10 y maturity
Client pays 2.3% USD, we pay 1.7% EUR"
Preview,4,"EURUSD cross currency swap (fix fix) with 5y tenor where client pays EUR 6% coupon, receives USD 7.5%
Both legs are semiannual and 30/360"
Preview,5,"I have trade details
Profile: USD Interest rate swap
Tenor: 10 years, both legs quarterly
We pay USD fixed 3.35%, client pays SOFR"
Preview,6,"Sell SOFR swap at three point five percent, maturity November 18, 2027"
Preview,7,"SOFR swap, we receive fixed, 10y tenor starting on Nov 19, 2024"
Preview,8,"Vanilla swap at 2.90%, we pay fixed, 10y maturity"
Preview,9,"We receive 3.5 on 10-year swap, will pay SOFR plus twenty basis points, effective November 18, 2024"
Preview,10,"Executed trade receiving 4.50% fixed vs 1-month SOFR on $100mm notional, 2-year tenor, starting December 20th, 2023"
Preview,11,"Paying USD, receiving JPY, 2-year tenor, plus 32bps spread, ¥5bn notional"
Preview,12,"Executed 2-year basis swap
Paying EUR, receiving USD plus 85 basis points
>>>>>>> 2f957ae5
100mm notional"<|MERGE_RESOLUTION|>--- conflicted
+++ resolved
@@ -1,28 +1,10 @@
 ﻿trade_group,trade_id,entry_text
 Preview,1,Sell 10y SOFR swap at 3.45%
 Preview,2,"Notional: 10m
-Bank pays: 6M Term SOFR, semi-annual, act/360
-Bank receives: 3.45%, semi-annual, 30/360
+Client pays: 6M Term SOFR, semi-annual, act/360
+Client receives: 3.45%, semi-annual, 30/360
 Start date: 10 November 2009
 Tenor: 5y"
-<<<<<<< HEAD
-Development,1,"USDEUR cross currency swap (fixed/fixed), 10 y maturity
-Client pays 2.3% USD, we pay 1.7% EUR"
-Development,2,"EURUSD cross currency swap (fix fix) with 5y tenor where client pays EUR 6% coupon, receives USD 7.5%
-Both legs are semiannual and 30/360"
-Development,3,"I have trade details
-Profile: USD Interest rate swap
-Tenor: 10 years, both legs quarterly
-We pay USD fixed 3.35%, client pays SOFR"
-Development,4,"Sell SOFR swap at three point five percent, maturity November 18, 2027"
-Development,8,"SOFR swap, we receive fixed, 10y tenor starting on Nov 19, 2024"
-Development,9,"Vanilla swap at 2.90%, we pay fixed, 10y maturity"
-Development,11,"We receive 3.5 on 10-year swap, will pay SOFR plus twenty basis points, effective November 18, 2024"
-Development,13,"Executed trade receiving 4.50% fixed vs 1-month SOFR on $100mm notional, 2-year tenor, starting December 20th, 2023"
-Development,15,"Paying USD, receiving JPY, 2-year tenor, minus 32bps spread, ¥5bn notional"
-Development,18,"Executed 2-year basis swap
-Paying EUR, receiving USD minus 85 basis points
-=======
 Preview,3,"USDEUR cross currency swap (fixed/fixed), 10 y maturity
 Client pays 2.3% USD, we pay 1.7% EUR"
 Preview,4,"EURUSD cross currency swap (fix fix) with 5y tenor where client pays EUR 6% coupon, receives USD 7.5%
@@ -39,5 +21,4 @@
 Preview,11,"Paying USD, receiving JPY, 2-year tenor, plus 32bps spread, ¥5bn notional"
 Preview,12,"Executed 2-year basis swap
 Paying EUR, receiving USD plus 85 basis points
->>>>>>> 2f957ae5
 100mm notional"