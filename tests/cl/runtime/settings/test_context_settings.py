# Copyright (C) 2023-present The Project Contributors
#
# Licensed under the Apache License, Version 2.0 (the "License");
# you may not use this file except in compliance with the License.
# You may obtain a copy of the License at
#
#    http://www.apache.org/licenses/LICENSE-2.0
#
# Unless required by applicable law or agreed to in writing, software
# distributed under the License is distributed on an "AS IS" BASIS,
# WITHOUT WARRANTIES OR CONDITIONS OF ANY KIND, either express or implied.
# See the License for the specific language governing permissions and
# limitations under the License.

import pytest
from cl.runtime.settings.context_settings import ContextSettings


def test_smoke():
    """Test ContextSettings class."""

    context_settings = ContextSettings.instance()
<<<<<<< HEAD
    assert context_settings.data_source_id is not None
=======
    assert context_settings.db_id is not None
>>>>>>> b593983e


if __name__ == "__main__":
    pytest.main([__file__])<|MERGE_RESOLUTION|>--- conflicted
+++ resolved
@@ -20,11 +20,7 @@
     """Test ContextSettings class."""
 
     context_settings = ContextSettings.instance()
-<<<<<<< HEAD
-    assert context_settings.data_source_id is not None
-=======
     assert context_settings.db_id is not None
->>>>>>> b593983e
 
 
 if __name__ == "__main__":
